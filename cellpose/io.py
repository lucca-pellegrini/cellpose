"""
Copyright © 2023 Howard Hughes Medical Institute, Authored by Carsen Stringer and Marius Pachitariu.
"""

import os, datetime, gc, warnings, glob, shutil
from natsort import natsorted
import numpy as np
import cv2
import tifffile
import logging, pathlib, sys
from tqdm import tqdm
from pathlib import Path
import re
from . import version_str
from roifile import ImagejRoi, roiwrite

try:
    from qtpy import QtGui, QtCore, Qt, QtWidgets
    from qtpy.QtWidgets import QMessageBox
    GUI = True
except:
    GUI = False

try:
    import matplotlib.pyplot as plt
    MATPLOTLIB = True
except:
    MATPLOTLIB = False

try:
    import nd2
    ND2 = True
except:
    ND2 = False

try:
    import nrrd
    NRRD = True
except:
    NRRD = False

try:
    from google.cloud import storage
    SERVER_UPLOAD = True
except:
    SERVER_UPLOAD = False

io_logger = logging.getLogger(__name__)

<<<<<<< HEAD
def logger_setup(cp_path=".cellpose", logfile_name="run.log"):
    cp_dir = pathlib.Path.home().joinpath(cp_path)
=======
def logger_setup(stdout_file_replacement=None):
    cp_dir = pathlib.Path.home().joinpath('.cellpose')
>>>>>>> abe04eac
    cp_dir.mkdir(exist_ok=True)
    log_file = cp_dir.joinpath(logfile_name)
    try:
        log_file.unlink()
    except:
<<<<<<< HEAD
        print("creating new log file")
    logging.basicConfig(
        level=logging.INFO, format="%(asctime)s [%(levelname)s] %(message)s",
        handlers=[logging.FileHandler(log_file),
                  logging.StreamHandler(sys.stdout)])
=======
        print('creating new log file')
    handlers = [logging.FileHandler(log_file),]
    if stdout_file_replacement is not None:
        handlers.append(logging.FileHandler(stdout_file_replacement))
    else:
        handlers.append(logging.StreamHandler(sys.stdout))
    logging.basicConfig(
                    level=logging.INFO,
                    format="%(asctime)s [%(levelname)s] %(message)s",
                    handlers=handlers,
                )
>>>>>>> abe04eac
    logger = logging.getLogger(__name__)
    logger.info(f"WRITING LOG OUTPUT TO {log_file}")
    logger.info(version_str)
    #logger.handlers[1].stream = sys.stdout

    return logger, log_file


from . import utils, plot, transforms

# helper function to check for a path; if it doesn't exist, make it
def check_dir(path):
    if not os.path.isdir(path):
        os.mkdir(path)


def outlines_to_text(base, outlines):
    with open(base + "_cp_outlines.txt", "w") as f:
        for o in outlines:
            xy = list(o.flatten())
            xy_str = ",".join(map(str, xy))
            f.write(xy_str)
            f.write("\n")


def load_dax(filename):
    ### modified from ZhuangLab github:
    ### https://github.com/ZhuangLab/storm-analysis/blob/71ae493cbd17ddb97938d0ae2032d97a0eaa76b2/storm_analysis/sa_library/datareader.py#L156

    inf_filename = os.path.splitext(filename)[0] + ".inf"
    if not os.path.exists(inf_filename):
        io_logger.critical(
            f"ERROR: no inf file found for dax file {filename}, cannot load dax without it"
        )
        return None

    ### get metadata
    image_height, image_width = None, None
    # extract the movie information from the associated inf file
    size_re = re.compile(r"frame dimensions = ([\d]+) x ([\d]+)")
    length_re = re.compile(r"number of frames = ([\d]+)")
    endian_re = re.compile(r" (big|little) endian")

    with open(inf_filename, "r") as inf_file:
        lines = inf_file.read().split("\n")
        for line in lines:
            m = size_re.match(line)
            if m:
                image_height = int(m.group(2))
                image_width = int(m.group(1))
            m = length_re.match(line)
            if m:
                number_frames = int(m.group(1))
            m = endian_re.search(line)
            if m:
                if m.group(1) == "big":
                    bigendian = 1
                else:
                    bigendian = 0
    # set defaults, warn the user that they couldn"t be determined from the inf file.
    if not image_height:
        io_logger.warning("could not determine dax image size, assuming 256x256")
        image_height = 256
        image_width = 256

    ### load image
    img = np.memmap(filename, dtype="uint16",
                    shape=(number_frames, image_height, image_width))
    if bigendian:
        img = img.byteswap()
    img = np.array(img)

    return img


def imread(filename):
    """
    Read in an image file with tif or image file type supported by cv2.

    Args:
        filename (str): The path to the image file.

    Returns:
        numpy.ndarray: The image data as a NumPy array.

    Raises:
        None

    Raises an error if the image file format is not supported.

    Examples:
        >>> img = imread("image.tif")
    """
    # ensure that extension check is not case sensitive
    ext = os.path.splitext(filename)[-1].lower()
    if ext == ".tif" or ext == ".tiff" or ext == ".flex":
        with tifffile.TiffFile(filename) as tif:
            ltif = len(tif.pages)
            try:
                full_shape = tif.shaped_metadata[0]["shape"]
            except:
                try:
                    page = tif.series[0][0]
                    full_shape = tif.series[0].shape
                except:
                    ltif = 0
            if ltif < 10:
                img = tif.asarray()
            else:
                page = tif.series[0][0]
                shape, dtype = page.shape, page.dtype
                ltif = int(np.prod(full_shape) / np.prod(shape))
                io_logger.info(f"reading tiff with {ltif} planes")
                img = np.zeros((ltif, *shape), dtype=dtype)
                for i, page in enumerate(tqdm(tif.series[0])):
                    img[i] = page.asarray()
                img = img.reshape(full_shape)
        return img
    elif ext == ".dax":
        img = load_dax(filename)
        return img
    elif ext == ".nd2":
        if not ND2:
            io_logger.critical("ERROR: need to 'pip install nd2' to load in .nd2 file")
            return None
    elif ext == ".nrrd":
        if not NRRD:
            io_logger.critical(
                "ERROR: need to 'pip install pynrrd' to load in .nrrd file")
            return None
        else:
            img, metadata = nrrd.read(filename)
            if img.ndim == 3:
                img = img.transpose(2, 0, 1)
            return img
    elif ext != ".npy":
        try:
            img = cv2.imread(filename, -1)  #cv2.LOAD_IMAGE_ANYDEPTH)
            if img.ndim > 2:
                img = img[..., [2, 1, 0]]
            return img
        except Exception as e:
            io_logger.critical("ERROR: could not read file, %s" % e)
            return None
    else:
        try:
            dat = np.load(filename, allow_pickle=True).item()
            masks = dat["masks"]
            return masks
        except Exception as e:
            io_logger.critical("ERROR: could not read masks from file, %s" % e)
            return None


def remove_model(filename, delete=False):
    """ remove model from .cellpose custom model list """
    filename = os.path.split(filename)[-1]
    from . import models
    model_strings = models.get_user_models()
    if len(model_strings) > 0:
        with open(models.MODEL_LIST_PATH, "w") as textfile:
            for fname in model_strings:
                textfile.write(fname + "\n")
    else:
        # write empty file
        textfile = open(models.MODEL_LIST_PATH, "w")
        textfile.close()
    print(f"{filename} removed from custom model list")
    if delete:
        os.remove(os.fspath(models.MODEL_DIR.joinpath(fname)))
        print("model deleted")


def add_model(filename):
    """ add model to .cellpose models folder to use with GUI or CLI """
    from . import models
    fname = os.path.split(filename)[-1]
    try:
        shutil.copyfile(filename, os.fspath(models.MODEL_DIR.joinpath(fname)))
    except shutil.SameFileError:
        pass
    print(f"{filename} copied to models folder {os.fspath(models.MODEL_DIR)}")
    if fname not in models.get_user_models():
        with open(models.MODEL_LIST_PATH, "a") as textfile:
            textfile.write(fname + "\n")


def imsave(filename, arr):
    """
    Saves an image array to a file.

    Args:
        filename (str): The name of the file to save the image to.
        arr (numpy.ndarray): The image array to be saved.

    Returns:
        None
    """
    ext = os.path.splitext(filename)[-1].lower()
    if ext == ".tif" or ext == ".tiff":
        tifffile.imwrite(filename, arr)
    else:
        if len(arr.shape) > 2:
            arr = cv2.cvtColor(arr, cv2.COLOR_BGR2RGB)
        cv2.imwrite(filename, arr)


def get_image_files(folder, mask_filter, imf=None, look_one_level_down=False):
    """
    Finds all images in a folder and its subfolders (if specified) with the given file extensions.

    Args:
        folder (str): The path to the folder to search for images.
        mask_filter (str): The filter for mask files.
        imf (str, optional): The additional filter for image files. Defaults to None.
        look_one_level_down (bool, optional): Whether to search for images in subfolders. Defaults to False.

    Returns:
        list: A list of image file paths.

    Raises:
        ValueError: If no files are found in the specified folder.
        ValueError: If no images are found in the specified folder with the supported file extensions.
        ValueError: If no images are found in the specified folder without the mask or flow file endings.
    """
    mask_filters = ["_cp_masks", "_cp_output", "_flows", "_masks", mask_filter]
    image_names = []
    if imf is None:
        imf = ""

    folders = []
    if look_one_level_down:
        folders = natsorted(glob.glob(os.path.join(folder, "*/")))
    folders.append(folder)
    exts = [".png", ".jpg", ".jpeg", ".tif", ".tiff", ".flex", ".dax", ".nd2", ".nrrd"]
    l0 = 0
    al = 0
    for folder in folders:
        all_files = glob.glob(folder + "/*")
        al += len(all_files)
        for ext in exts:
            image_names.extend(glob.glob(folder + f"/*{imf}{ext}"))
            image_names.extend(glob.glob(folder + f"/*{imf}{ext.upper()}"))
        l0 += len(image_names)

    # return error if no files found
    if al == 0:
        raise ValueError("ERROR: no files in --dir folder ")
    elif l0 == 0:
        raise ValueError(
            "ERROR: no images in --dir folder with extensions .png, .jpg, .jpeg, .tif, .tiff, .flex"
        )

    image_names = natsorted(image_names)
    imn = []
    for im in image_names:
        imfile = os.path.splitext(im)[0]
        igood = all([(len(imfile) > len(mask_filter) and
                      imfile[-len(mask_filter):] != mask_filter) or
                     len(imfile) <= len(mask_filter) for mask_filter in mask_filters])
        if len(imf) > 0:
            igood &= imfile[-len(imf):] == imf
        if igood:
            imn.append(im)

    image_names = imn

    # remove duplicates
    image_names = [*set(image_names)]
    image_names = natsorted(image_names)

    if len(image_names) == 0:
        raise ValueError(
            "ERROR: no images in --dir folder without _masks or _flows ending")

    return image_names

def get_label_files(image_names, mask_filter, imf=None):
    """
    Get the label files corresponding to the given image names and mask filter.

    Args:
        image_names (list): List of image names.
        mask_filter (str): Mask filter to be applied.
        imf (str, optional): Image file extension. Defaults to None.

    Returns:
        tuple: A tuple containing the label file names and flow file names (if present).
    """
    nimg = len(image_names)
    label_names0 = [os.path.splitext(image_names[n])[0] for n in range(nimg)]

    if imf is not None and len(imf) > 0:
        label_names = [label_names0[n][:-len(imf)] for n in range(nimg)]
    else:
        label_names = label_names0

    # check for flows
    if os.path.exists(label_names0[0] + "_flows.tif"):
        flow_names = [label_names0[n] + "_flows.tif" for n in range(nimg)]
    else:
        flow_names = [label_names[n] + "_flows.tif" for n in range(nimg)]
    if not all([os.path.exists(flow) for flow in flow_names]):
        io_logger.info(
            "not all flows are present, running flow generation for all images")
        flow_names = None

    # check for masks
    if mask_filter == "_seg.npy":
        label_names = [label_names[n] + mask_filter for n in range(nimg)]
        return label_names, None

    if os.path.exists(label_names[0] + mask_filter + ".tif"):
        label_names = [label_names[n] + mask_filter + ".tif" for n in range(nimg)]
    elif os.path.exists(label_names[0] + mask_filter + ".tiff"):
        label_names = [label_names[n] + mask_filter + ".tiff" for n in range(nimg)]
    elif os.path.exists(label_names[0] + mask_filter + ".png"):
        label_names = [label_names[n] + mask_filter + ".png" for n in range(nimg)]
    # todo, allow _seg.npy
    #elif os.path.exists(label_names[0] + "_seg.npy"):
    #    io_logger.info("labels found as _seg.npy files, converting to tif")
    else:
        if not flow_names:
            raise ValueError("labels not provided with correct --mask_filter")
        else:
            label_names = None
    if not all([os.path.exists(label) for label in label_names]):
        if not flow_names:
            raise ValueError(
                "labels not provided for all images in train and/or test set")
        else:
            label_names = None

    return label_names, flow_names


def load_images_labels(tdir, mask_filter="_masks", image_filter=None,
                       look_one_level_down=False):
    """
    Loads images and corresponding labels from a directory.

    Args:
        tdir (str): The directory path.
        mask_filter (str, optional): The filter for mask files. Defaults to "_masks".
        image_filter (str, optional): The filter for image files. Defaults to None.
        look_one_level_down (bool, optional): Whether to look for files one level down. Defaults to False.

    Returns:
        tuple: A tuple containing a list of images, a list of labels, and a list of image names.
    """
    image_names = get_image_files(tdir, mask_filter, image_filter, look_one_level_down)
    nimg = len(image_names)

    # training data
    label_names, flow_names = get_label_files(image_names, mask_filter,
                                              imf=image_filter)

    images = []
    labels = []
    k = 0
    for n in range(nimg):
        if (os.path.isfile(label_names[n]) or 
            (flow_names is not None and os.path.isfile(flow_names[0]))):
            image = imread(image_names[n])
            if label_names is not None:
                label = imread(label_names[n])
            if flow_names is not None:
                flow = imread(flow_names[n])
                if flow.shape[0] < 4:
                    label = np.concatenate((label[np.newaxis, :, :], flow), axis=0)
                else:
                    label = flow
            images.append(image)
            labels.append(label)
            k += 1
    io_logger.info(f"{k} / {nimg} images in {tdir} folder have labels")
    return images, labels, image_names

def load_train_test_data(train_dir, test_dir=None, image_filter=None,
                         mask_filter="_masks", look_one_level_down=False):
    """
    Loads training and testing data for a Cellpose model.

    Args:
        train_dir (str): The directory path containing the training data.
        test_dir (str, optional): The directory path containing the testing data. Defaults to None.
        image_filter (str, optional): The filter for selecting image files. Defaults to None.
        mask_filter (str, optional): The filter for selecting mask files. Defaults to "_masks".
        look_one_level_down (bool, optional): Whether to look for data in subdirectories of train_dir and test_dir. Defaults to False.

    Returns:
        images (list): A list of training images.
        labels (list): A list of labels corresponding to the training images.
        image_names (list): A list of names of the training images.
        test_images (list, optional): A list of testing images. None if test_dir is not provided.
        test_labels (list, optional): A list of labels corresponding to the testing images. None if test_dir is not provided.
        test_image_names (list, optional): A list of names of the testing images. None if test_dir is not provided.
    """
    images, labels, image_names = load_images_labels(train_dir, mask_filter,
                                                     image_filter, look_one_level_down)
    # testing data
    test_images, test_labels, test_image_names = None, None, None
    if test_dir is not None:
        test_images, test_labels, test_image_names = load_images_labels(
            test_dir, mask_filter, image_filter, look_one_level_down)

    return images, labels, image_names, test_images, test_labels, test_image_names


def masks_flows_to_seg(images, masks, flows, file_names, diams=30., channels=None,
                       imgs_restore=None, restore_type=None, ratio=1.):
    """Save output of model eval to be loaded in GUI.

    Can be list output (run on multiple images) or single output (run on single image).

    Saved to file_names[k]+"_seg.npy".
    
    Args:
        images (list): Images input into cellpose.
        masks (list): Masks output from Cellpose.eval, where 0=NO masks; 1,2,...=mask labels.
        flows (list): Flows output from Cellpose.eval.
        file_names (list, str): Names of files of images.
        diams (float array): Diameters used to run Cellpose. Defaults to 30.
        channels (list, int, optional): Channels used to run Cellpose. Defaults to None.

    Returns:
        None
    """

    if channels is None:
        channels = [0, 0]

    if isinstance(masks, list):
        if not isinstance(diams, (list, np.ndarray)):
            diams = diams * np.ones(len(masks), np.float32)
        if imgs_restore is None:
            imgs_restore = [None] * len(masks)
        if isinstance(file_names, str):
            file_names = [file_names] * len(masks)
        for k, [image, mask, flow, diam, file_name, img_restore
               ] in enumerate(zip(images, masks, flows, diams, file_names,
                                  imgs_restore)):
            channels_img = channels
            if channels_img is not None and len(channels) > 2:
                channels_img = channels[k]
            masks_flows_to_seg(image, mask, flow, file_name, diams=diam,
                               channels=channels_img, imgs_restore=img_restore,
                               restore_type=restore_type, ratio=ratio)
        return

    if len(channels) == 1:
        channels = channels[0]

    flowi = []
    if flows[0].ndim == 3:
        Ly, Lx = masks.shape[-2:]
        flowi.append(
            cv2.resize(flows[0], (Lx, Ly), interpolation=cv2.INTER_NEAREST)[np.newaxis,
                                                                            ...])
    else:
        flowi.append(flows[0])

    if flows[0].ndim == 3:
        cellprob = (np.clip(transforms.normalize99(flows[2]), 0, 1) * 255).astype(
            np.uint8)
        cellprob = cv2.resize(cellprob, (Lx, Ly), interpolation=cv2.INTER_NEAREST)
        flowi.append(cellprob[np.newaxis, ...])
        flowi.append(np.zeros(flows[0].shape, dtype=np.uint8))
        flowi[-1] = flowi[-1][np.newaxis, ...]
    else:
        flowi.append(
            (np.clip(transforms.normalize99(flows[2]), 0, 1) * 255).astype(np.uint8))
        flowi.append((flows[1][0] / 10 * 127 + 127).astype(np.uint8))
    if len(flows) > 2:
        if len(flows) > 3:
            flowi.append(flows[3])
        else:
            flowi.append([])
        flowi.append(np.concatenate((flows[1], flows[2][np.newaxis, ...]), axis=0))
    outlines = masks * utils.masks_to_outlines(masks)
    base = os.path.splitext(file_names)[0]

    dat = {
        "outlines":
            outlines.astype(np.uint16) if outlines.max() < 2**16 -
            1 else outlines.astype(np.uint32),
        "masks":
            masks.astype(np.uint16) if outlines.max() < 2**16 -
            1 else masks.astype(np.uint32),
        "chan_choose":
            channels,
        "ismanual":
            np.zeros(masks.max(), bool),
        "filename":
            file_names,
        "flows":
            flowi,
        "diameter":
            diams
    }
    if restore_type is not None and imgs_restore is not None:
        dat["restore"] = restore_type
        dat["ratio"] = ratio
        dat["img_restore"] = imgs_restore

    np.save(base + "_seg.npy", dat)

def save_to_png(images, masks, flows, file_names):
    """ deprecated (runs io.save_masks with png=True)

        does not work for 3D images

    """
    save_masks(images, masks, flows, file_names, png=True)


def save_rois(masks, file_name, multiprocessing=None):
    """ save masks to .roi files in .zip archive for ImageJ/Fiji

    Args:
        masks (np.ndarray): masks output from Cellpose.eval, where 0=NO masks; 1,2,...=mask labels
        file_name (str): name to save the .zip file to
    
    Returns:
        None
    """
    outlines = utils.outlines_list(masks, multiprocessing=multiprocessing)
    nonempty_outlines = [outline for outline in outlines if len(outline)!=0]
    if len(outlines)!=len(nonempty_outlines):
        print(f"empty outlines found, saving {len(nonempty_outlines)} ImageJ ROIs to .zip archive.")
    rois = [ImagejRoi.frompoints(outline) for outline in nonempty_outlines]
    file_name = os.path.splitext(file_name)[0] + '_rois.zip'


    # Delete file if it exists; the roifile lib appends to existing zip files.
    # If the user removed a mask it will still be in the zip file
    if os.path.exists(file_name):
        os.remove(file_name)

    roiwrite(file_name, rois)


def save_masks(images, masks, flows, file_names, png=True, tif=False, channels=[0, 0],
               suffix="", save_flows=False, save_outlines=False, dir_above=False,
               in_folders=False, savedir=None, save_txt=False, save_mpl=False):
    """ Save masks + nicely plotted segmentation image to png and/or tiff.

    Can save masks, flows to different directories, if in_folders is True.

    If png, masks[k] for images[k] are saved to file_names[k]+"_cp_masks.png".

    If tif, masks[k] for images[k] are saved to file_names[k]+"_cp_masks.tif".

    If png and matplotlib installed, full segmentation figure is saved to file_names[k]+"_cp.png".

    Only tif option works for 3D data, and only tif option works for empty masks.

    Args:
        images (list): Images input into cellpose.
        masks (list): Masks output from Cellpose.eval, where 0=NO masks; 1,2,...=mask labels.
        flows (list): Flows output from Cellpose.eval.
        file_names (list, str): Names of files of images.
        png (bool, optional): Save masks to PNG. Defaults to True.
        tif (bool, optional): Save masks to TIF. Defaults to False.
        channels (list, int, optional): Channels used to run Cellpose. Defaults to [0,0].
        suffix (str, optional): Add name to saved masks. Defaults to "".
        save_flows (bool, optional): Save flows output from Cellpose.eval. Defaults to False.
        save_outlines (bool, optional): Save outlines of masks. Defaults to False.
        dir_above (bool, optional): Save masks/flows in directory above. Defaults to False.
        in_folders (bool, optional): Save masks/flows in separate folders. Defaults to False.
        savedir (str, optional): Absolute path where images will be saved. If None, saves to image directory. Defaults to None.
        save_txt (bool, optional): Save masks as list of outlines for ImageJ. Defaults to False.
        save_mpl (bool, optional): If True, saves a matplotlib figure of the original image/segmentation/flows. Does not work for 3D.
                This takes a long time for large images. Defaults to False.
    
    Returns:
        None
    """

    if isinstance(masks, list):
        for image, mask, flow, file_name in zip(images, masks, flows, file_names):
            save_masks(image, mask, flow, file_name, png=png, tif=tif, suffix=suffix,
                       dir_above=dir_above, save_flows=save_flows,
                       save_outlines=save_outlines, savedir=savedir, save_txt=save_txt,
                       in_folders=in_folders, save_mpl=save_mpl)
        return

    if masks.ndim > 2 and not tif:
        raise ValueError("cannot save 3D outputs as PNG, use tif option instead")

    if masks.max() == 0:
        io_logger.warning("no masks found, will not save PNG or outlines")
        if not tif:
            return
        else:
            png = False
            save_outlines = False
            save_flows = False
            save_txt = False

    if savedir is None:
        if dir_above:
            savedir = Path(file_names).parent.parent.absolute(
            )  #go up a level to save in its own folder
        else:
            savedir = Path(file_names).parent.absolute()

    check_dir(savedir)

    basename = os.path.splitext(os.path.basename(file_names))[0]
    if in_folders:
        maskdir = os.path.join(savedir, "masks")
        outlinedir = os.path.join(savedir, "outlines")
        txtdir = os.path.join(savedir, "txt_outlines")
        flowdir = os.path.join(savedir, "flows")
    else:
        maskdir = savedir
        outlinedir = savedir
        txtdir = savedir
        flowdir = savedir

    check_dir(maskdir)

    exts = []
    if masks.ndim > 2:
        png = False
        tif = True
    if png:
        if masks.max() < 2**16:
            masks = masks.astype(np.uint16)
            exts.append(".png")
        else:
            png = False
            tif = True
            io_logger.warning(
                "found more than 65535 masks in each image, cannot save PNG, saving as TIF"
            )
    if tif:
        exts.append(".tif")

    # save masks
    with warnings.catch_warnings():
        warnings.simplefilter("ignore")
        for ext in exts:

            imsave(os.path.join(maskdir, basename + "_cp_masks" + suffix + ext), masks)

    if save_mpl and png and MATPLOTLIB and not min(images.shape) > 3:
        # Make and save original/segmentation/flows image

        img = images.copy()
        if img.ndim < 3:
            img = img[:, :, np.newaxis]
        elif img.shape[0] < 8:
            np.transpose(img, (1, 2, 0))

        fig = plt.figure(figsize=(12, 3))
        plot.show_segmentation(fig, img, masks, flows[0])
        fig.savefig(os.path.join(savedir, basename + "_cp_output" + suffix + ".png"),
                    dpi=300)
        plt.close(fig)

    # ImageJ txt outline files
    if masks.ndim < 3 and save_txt:
        check_dir(txtdir)
        outlines = utils.outlines_list(masks)
        outlines_to_text(os.path.join(txtdir, basename), outlines)

    # RGB outline images
    if masks.ndim < 3 and save_outlines:
        check_dir(outlinedir)
        outlines = utils.masks_to_outlines(masks)
        outX, outY = np.nonzero(outlines)
        img0 = transforms.normalize99(images)
        if img0.shape[0] < 4:
            img0 = np.transpose(img0, (1, 2, 0))
        if img0.shape[-1] < 3 or img0.ndim < 3:
            img0 = plot.image_to_rgb(img0, channels=channels)
        else:
            if img0.max() <= 50.0:
                img0 = np.uint8(np.clip(img0 * 255, 0, 1))
        imgout = img0.copy()
        imgout[outX, outY] = np.array([255, 0, 0])  #pure red
        imsave(os.path.join(outlinedir, basename + "_outlines" + suffix + ".png"),
               imgout)

    # save RGB flow picture
    if masks.ndim < 3 and save_flows:
        check_dir(flowdir)
        imsave(os.path.join(flowdir, basename + "_flows" + suffix + ".tif"),
               (flows[0] * (2**16 - 1)).astype(np.uint16))
        #save full flow data
        imsave(os.path.join(flowdir, basename + '_dP' + suffix + '.tif'), flows[1]) <|MERGE_RESOLUTION|>--- conflicted
+++ resolved
@@ -47,25 +47,13 @@
 
 io_logger = logging.getLogger(__name__)
 
-<<<<<<< HEAD
-def logger_setup(cp_path=".cellpose", logfile_name="run.log"):
+def logger_setup(cp_path=".cellpose", logfile_name="run.log", stdout_file_replacement=None):
     cp_dir = pathlib.Path.home().joinpath(cp_path)
-=======
-def logger_setup(stdout_file_replacement=None):
-    cp_dir = pathlib.Path.home().joinpath('.cellpose')
->>>>>>> abe04eac
     cp_dir.mkdir(exist_ok=True)
     log_file = cp_dir.joinpath(logfile_name)
     try:
         log_file.unlink()
     except:
-<<<<<<< HEAD
-        print("creating new log file")
-    logging.basicConfig(
-        level=logging.INFO, format="%(asctime)s [%(levelname)s] %(message)s",
-        handlers=[logging.FileHandler(log_file),
-                  logging.StreamHandler(sys.stdout)])
-=======
         print('creating new log file')
     handlers = [logging.FileHandler(log_file),]
     if stdout_file_replacement is not None:
@@ -76,8 +64,7 @@
                     level=logging.INFO,
                     format="%(asctime)s [%(levelname)s] %(message)s",
                     handlers=handlers,
-                )
->>>>>>> abe04eac
+    )
     logger = logging.getLogger(__name__)
     logger.info(f"WRITING LOG OUTPUT TO {log_file}")
     logger.info(version_str)
