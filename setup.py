--- conflicted
+++ resolved
@@ -7,15 +7,12 @@
                 'llvmlite',
                 'torch>=1.6',
                 'opencv-python-headless',
-<<<<<<< HEAD
                 'fastremap',
                 'imagecodecs',
                 'roifile',
-=======
                 'dask', 'dask[array]', 'dask[delayed]',
                 'ClusterWrap',
                 'fastremap',
->>>>>>> f930c697
                 ]
 
 gui_deps = [
@@ -42,6 +39,7 @@
         'dask[delayed]',
         'ClusterWrap',
         ]
+]
 
 try:
     import torch
